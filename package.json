{
  "name": "looker-force-directed-graph",
  "version": "1.0.0",
  "license": "MIT",
  "author": "Josh Rosen <josh@hashpath.com>",
  "private": true,
  "scripts": {
    "build": "webpack --config webpack.config.js",
    "watch": "webpack --config webpack.config.js --watch --progress",
    "lint": "tslint --project tsconfig.json --format stylish 'src/**/*.ts'",
    "lint-fix": "tslint --fix --project tsconfig.json  --format stylish 'src/**/*.ts'"
  },
  "devDependencies": {
    "d3": "^5.8.2",
<<<<<<< HEAD
    "jquery": "3.3.1",
    "pivottable": "2.23.0",
    "prettier": "2.2.1",
    "subtotal-multiple-aggregates": "4mile/subtotal-multiple-aggregates",
    "to-string-loader": "^1.1.5",
=======
    "pivottable": "2.23.0",
    "prettier": "^2.2.1",
>>>>>>> 4e5942ab
    "ts-loader": "^4.5.0",
    "tslint": "5.8.0",
    "tslint-config-standard": "7.0.0",
    "typescript": "3.2.4",
    "uglifyjs-webpack-plugin": "^1.2.5",
    "webpack": "^4.29.0",
    "webpack-cli": "^3.2.1",
<<<<<<< HEAD
    "webpack-dev-server": "2.9.7"
=======
    "webpack-dev-server": "3.1.11"
>>>>>>> 4e5942ab
  },
  "dependencies": {
    "@types/d3": "^5.0.0"
  }
}<|MERGE_RESOLUTION|>--- conflicted
+++ resolved
@@ -12,16 +12,8 @@
   },
   "devDependencies": {
     "d3": "^5.8.2",
-<<<<<<< HEAD
-    "jquery": "3.3.1",
-    "pivottable": "2.23.0",
-    "prettier": "2.2.1",
-    "subtotal-multiple-aggregates": "4mile/subtotal-multiple-aggregates",
-    "to-string-loader": "^1.1.5",
-=======
     "pivottable": "2.23.0",
     "prettier": "^2.2.1",
->>>>>>> 4e5942ab
     "ts-loader": "^4.5.0",
     "tslint": "5.8.0",
     "tslint-config-standard": "7.0.0",
@@ -29,11 +21,7 @@
     "uglifyjs-webpack-plugin": "^1.2.5",
     "webpack": "^4.29.0",
     "webpack-cli": "^3.2.1",
-<<<<<<< HEAD
-    "webpack-dev-server": "2.9.7"
-=======
     "webpack-dev-server": "3.1.11"
->>>>>>> 4e5942ab
   },
   "dependencies": {
     "@types/d3": "^5.0.0"
